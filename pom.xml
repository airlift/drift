<?xml version="1.0" encoding="UTF-8"?>
<project xmlns="http://maven.apache.org/POM/4.0.0"
         xmlns:xsi="http://www.w3.org/2001/XMLSchema-instance"
         xsi:schemaLocation="http://maven.apache.org/POM/4.0.0 http://maven.apache.org/xsd/maven-4.0.0.xsd">

  <modelVersion>4.0.0</modelVersion>

  <parent>
    <groupId>com.facebook</groupId>
    <artifactId>facebook-oss-pom</artifactId>
    <version>1-SNAPSHOT</version>
  </parent>

  <groupId>com.facebook.swift</groupId>
  <artifactId>swift-root</artifactId>
  <version>0.1-SNAPSHOT</version>
  <packaging>pom</packaging>
  <name>${project.artifactId}</name>
  <description>Annotation based Thrift implementation</description>

  <scm>
    <connection>scm:git:git://github.com/facebook/swift.git</connection>
    <developerConnection>scm:git:git@github.com:facebook/swift.git</developerConnection>
    <url>https://github.com/facebook/swift</url>
    <tag>HEAD</tag>
  </scm>

  <modules>
    <module>swift-codec</module>
    <module>swift-idl-parser</module>
    <module>swift-service</module>
    <module>swift-generator</module>
    <module>swift-maven-plugin</module>
    <module>swift-load-generator</module>
  </modules>

  <inceptionYear>2012</inceptionYear>

  <developers>
    <developer>
      <id>dain</id>
      <name>Dain Sundstrom</name>
      <email>dain@fb.com</email>
    </developer>
  </developers>

  <properties>
    <!-- This actually wants to be fixed -->
    <fb.check.fail-findbugs>false</fb.check.fail-findbugs>

    <dep.fb.nifty.version>0.0.2-SNAPSHOT</dep.fb.nifty.version>
<<<<<<< HEAD
    <dep.guice.version>3.0</dep.guice.version>
    <dep.airlift.version>0.67-SNAPSHOT</dep.airlift.version>
    <dep.slf4j.version>1.6.4</dep.slf4j.version>
=======
    <dep.airlift.version>0.66</dep.airlift.version>
>>>>>>> ac8d5c75
    <dep.maven-api.version>2.2.1</dep.maven-api.version>
    <dep.nifty.version>0.0.2-SNAPSHOT</dep.nifty.version>
  </properties>

  <dependencyManagement>
    <dependencies>
      <dependency>
        <groupId>com.facebook.swift</groupId>
        <artifactId>swift-codec</artifactId>
        <version>${project.version}</version>
      </dependency>

      <dependency>
        <groupId>com.facebook.swift</groupId>
        <artifactId>swift-idl-parser</artifactId>
        <version>${project.version}</version>
      </dependency>

      <dependency>
        <groupId>com.facebook.swift</groupId>
        <artifactId>swift-service</artifactId>
        <version>${project.version}</version>
      </dependency>

      <dependency>
        <groupId>com.facebook.swift</groupId>
        <artifactId>swift-generator</artifactId>
        <version>${project.version}</version>
      </dependency>

      <dependency>
        <groupId>javax.validation</groupId>
        <artifactId>validation-api</artifactId>
        <version>1.0.0.GA</version>
      </dependency>

      <dependency>
        <groupId>org.apache.thrift</groupId>
        <artifactId>libthrift</artifactId>
        <version>0.8.0</version>
      </dependency>

      <dependency>
        <groupId>org.ow2.asm</groupId>
        <artifactId>asm-all</artifactId>
        <version>4.0</version>
      </dependency>

      <dependency>
        <groupId>com.facebook.nifty</groupId>
        <artifactId>nifty-core</artifactId>
        <version>${dep.fb.nifty.version}</version>
        <version>${dep.nifty.version}</version>
      </dependency>

      <dependency>
        <groupId>com.facebook.nifty</groupId>
        <artifactId>nifty-client</artifactId>
        <version>${dep.fb.nifty.version}</version>
      </dependency>

      <dependency>
        <groupId>io.airlift</groupId>
        <artifactId>jmx</artifactId>
        <version>${dep.airlift.version}</version>
        <!-- airlift tries to pull in 4.2-beta1 -->
        <exclusions>
          <exclusion>
            <groupId>org.apache.httpcomponents</groupId>
            <artifactId>httpcore</artifactId>
          </exclusion>
          <exclusion>
            <groupId>org.apache.httpcomponents</groupId>
            <artifactId>httpclient</artifactId>
          </exclusion>
          <exclusion>
	    <groupId>com.google.code.findbugs</groupId>
	    <artifactId>jsr305</artifactId>
          </exclusion>
        </exclusions>
      </dependency>

      <dependency>
        <groupId>io.airlift</groupId>
        <artifactId>configuration</artifactId>
        <version>${dep.airlift.version}</version>
      </dependency>

      <dependency>
        <groupId>io.airlift</groupId>
        <artifactId>stats</artifactId>
        <version>${dep.airlift.version}</version>
      </dependency>

      <dependency>
        <groupId>io.airlift</groupId>
        <artifactId>units</artifactId>
        <version>${dep.airlift.version}</version>
      </dependency>

      <dependency>
        <groupId>io.netty</groupId>
        <artifactId>netty</artifactId>
        <version>3.5.2.Final</version>
      </dependency>

      <dependency>
        <groupId>org.weakref</groupId>
        <artifactId>jmxutils</artifactId>
        <version>1.13-SNAPSHOT</version>
      </dependency>

      <dependency>
        <groupId>com.thoughtworks.paranamer</groupId>
        <artifactId>paranamer</artifactId>
        <version>2.5</version>
      </dependency>

      <dependency>
<<<<<<< HEAD
        <groupId>org.slf4j</groupId>
        <artifactId>slf4j-api</artifactId>
        <version>${dep.slf4j.version}</version>
      </dependency>

      <dependency>
        <groupId>org.slf4j</groupId>
        <artifactId>slf4j-simple</artifactId>
        <version>${dep.slf4j.version}</version>
      </dependency>

      <dependency>
        <groupId>org.slf4j</groupId>
        <artifactId>slf4j-log4j12</artifactId>
        <version>${dep.slf4j.version}</version>
      </dependency>

      <dependency>
        <groupId>log4j</groupId>
        <artifactId>log4j</artifactId>
        <version>1.2.16</version>
      </dependency>

      <dependency>
=======
>>>>>>> ac8d5c75
        <groupId>org.apache.httpcomponents</groupId>
        <artifactId>httpclient</artifactId>
        <version>4.1.2</version>
      </dependency>

      <dependency>
        <groupId>org.apache.httpcomponents</groupId>
        <artifactId>httpcore</artifactId>
        <version>4.1.4</version>
      </dependency>

      <dependency>
        <groupId>org.antlr</groupId>
        <artifactId>antlr-runtime</artifactId>
        <version>3.4</version>
      </dependency>

      <dependency>
        <groupId>org.antlr</groupId>
        <artifactId>stringtemplate</artifactId>
        <version>3.2.1</version>
      </dependency>

      <!-- maven -->
      <dependency>
        <groupId>org.apache.maven</groupId>
        <artifactId>maven-plugin-api</artifactId>
        <version>${dep.maven-api.version}</version>
      </dependency>

      <dependency>
        <groupId>org.apache.maven</groupId>
        <artifactId>maven-model</artifactId>
        <version>${dep.maven-api.version}</version>
      </dependency>

      <dependency>
        <groupId>org.apache.maven</groupId>
        <artifactId>maven-artifact</artifactId>
        <version>${dep.maven-api.version}</version>
      </dependency>

      <dependency>
        <groupId>org.apache.maven</groupId>
        <artifactId>maven-project</artifactId>
        <version>${dep.maven-api.version}</version>
        <exclusions>
          <exclusion>
            <groupId>junit</groupId>
            <artifactId>junit</artifactId>
          </exclusion>
        </exclusions>
      </dependency>

      <dependency>
        <groupId>com.pyx4j</groupId>
        <artifactId>maven-plugin-log4j</artifactId>
        <version>1.0.1</version>
      </dependency>

      <dependency>
        <groupId>org.codehaus.plexus</groupId>
        <artifactId>plexus-utils</artifactId>
        <version>1.5.15</version>
      </dependency>

      <dependency>
<<<<<<< HEAD
        <groupId>org.testng</groupId>
        <artifactId>testng</artifactId>
        <version>6.8</version>
        <exclusions>
          <exclusion>
            <groupId>junit</groupId>
            <artifactId>junit</artifactId>
          </exclusion>
        </exclusions>
      </dependency>

      <dependency>
=======
>>>>>>> ac8d5c75
        <groupId>org.easytesting</groupId>
        <artifactId>fest-assert</artifactId>
        <version>1.4</version>
      </dependency>

      <dependency>
        <groupId>args4j</groupId>
        <artifactId>args4j</artifactId>
        <version>2.0.16</version>
      </dependency>

      <dependency>
        <groupId>ch.qos.logback</groupId>
        <artifactId>logback-classic</artifactId>
        <version>1.0.7</version>
      </dependency>

      <dependency>
        <groupId>com.beust</groupId>
        <artifactId>jcommander</artifactId>
        <version>1.29</version>
      </dependency>

      <dependency>
        <groupId>com.proofpoint.platform</groupId>
        <artifactId>bootstrap</artifactId>
        <version>0.51</version>
      </dependency>
    </dependencies>
  </dependencyManagement>

  <build>
    <pluginManagement>
      <plugins>
        <plugin>
          <groupId>org.antlr</groupId>
          <artifactId>antlr3-maven-plugin</artifactId>
          <version>3.4</version>
          <executions>
            <execution>
              <goals>
                <goal>antlr</goal>
              </goals>
            </execution>
          </executions>
        </plugin>

        <plugin>
          <groupId>org.codehaus.plexus</groupId>
          <artifactId>plexus-maven-plugin</artifactId>
          <version>1.3.8</version>
          <executions>
            <execution>
              <goals>
		<goal>descriptor</goal>
              </goals>
            </execution>
          </executions>
        </plugin>

        <plugin>
          <groupId>org.apache.maven.plugins</groupId>
          <artifactId>maven-plugin-plugin</artifactId>
          <version>2.9</version>
          <executions>
            <execution>
              <id>help-mojo</id>
              <goals>
		<goal>helpmojo</goal>
              </goals>
            </execution>
          </executions>
        </plugin>

	<plugin>
          <groupId>com.mycila.maven-license-plugin</groupId>
          <artifactId>maven-license-plugin</artifactId>
          <configuration>
	    <validHeaders>
              <validHeader>${fb.main.basedir}/src/license/paranamer.txt</validHeader>
	    </validHeaders>
	  </configuration>
	</plugin>
      </plugins>
    </pluginManagement>
  </build>

</project><|MERGE_RESOLUTION|>--- conflicted
+++ resolved
@@ -8,7 +8,7 @@
   <parent>
     <groupId>com.facebook</groupId>
     <artifactId>facebook-oss-pom</artifactId>
-    <version>1-SNAPSHOT</version>
+    <version>1</version>
   </parent>
 
   <groupId>com.facebook.swift</groupId>
@@ -48,16 +48,14 @@
     <!-- This actually wants to be fixed -->
     <fb.check.fail-findbugs>false</fb.check.fail-findbugs>
 
-    <dep.fb.nifty.version>0.0.2-SNAPSHOT</dep.fb.nifty.version>
-<<<<<<< HEAD
     <dep.guice.version>3.0</dep.guice.version>
     <dep.airlift.version>0.67-SNAPSHOT</dep.airlift.version>
     <dep.slf4j.version>1.6.4</dep.slf4j.version>
-=======
-    <dep.airlift.version>0.66</dep.airlift.version>
->>>>>>> ac8d5c75
     <dep.maven-api.version>2.2.1</dep.maven-api.version>
-    <dep.nifty.version>0.0.2-SNAPSHOT</dep.nifty.version>
+    <!-- prefix facebook internal deps with dep.fb, therefore it is -->
+    <!-- possible to distinguish between internal and external deps -->
+    <!-- (e.g. for doing versions:dependency-update -->
+    <dep.fb.nifty.version>0.0.2-SNAPSHOT</dep.fb.nifty.version>
   </properties>
 
   <dependencyManagement>
@@ -108,7 +106,6 @@
         <groupId>com.facebook.nifty</groupId>
         <artifactId>nifty-core</artifactId>
         <version>${dep.fb.nifty.version}</version>
-        <version>${dep.nifty.version}</version>
       </dependency>
 
       <dependency>
@@ -132,8 +129,8 @@
             <artifactId>httpclient</artifactId>
           </exclusion>
           <exclusion>
-	    <groupId>com.google.code.findbugs</groupId>
-	    <artifactId>jsr305</artifactId>
+            <groupId>com.google.code.findbugs</groupId>
+            <artifactId>jsr305</artifactId>
           </exclusion>
         </exclusions>
       </dependency>
@@ -175,33 +172,6 @@
       </dependency>
 
       <dependency>
-<<<<<<< HEAD
-        <groupId>org.slf4j</groupId>
-        <artifactId>slf4j-api</artifactId>
-        <version>${dep.slf4j.version}</version>
-      </dependency>
-
-      <dependency>
-        <groupId>org.slf4j</groupId>
-        <artifactId>slf4j-simple</artifactId>
-        <version>${dep.slf4j.version}</version>
-      </dependency>
-
-      <dependency>
-        <groupId>org.slf4j</groupId>
-        <artifactId>slf4j-log4j12</artifactId>
-        <version>${dep.slf4j.version}</version>
-      </dependency>
-
-      <dependency>
-        <groupId>log4j</groupId>
-        <artifactId>log4j</artifactId>
-        <version>1.2.16</version>
-      </dependency>
-
-      <dependency>
-=======
->>>>>>> ac8d5c75
         <groupId>org.apache.httpcomponents</groupId>
         <artifactId>httpclient</artifactId>
         <version>4.1.2</version>
@@ -269,21 +239,6 @@
       </dependency>
 
       <dependency>
-<<<<<<< HEAD
-        <groupId>org.testng</groupId>
-        <artifactId>testng</artifactId>
-        <version>6.8</version>
-        <exclusions>
-          <exclusion>
-            <groupId>junit</groupId>
-            <artifactId>junit</artifactId>
-          </exclusion>
-        </exclusions>
-      </dependency>
-
-      <dependency>
-=======
->>>>>>> ac8d5c75
         <groupId>org.easytesting</groupId>
         <artifactId>fest-assert</artifactId>
         <version>1.4</version>
@@ -296,21 +251,9 @@
       </dependency>
 
       <dependency>
-        <groupId>ch.qos.logback</groupId>
-        <artifactId>logback-classic</artifactId>
-        <version>1.0.7</version>
-      </dependency>
-
-      <dependency>
         <groupId>com.beust</groupId>
         <artifactId>jcommander</artifactId>
         <version>1.29</version>
-      </dependency>
-
-      <dependency>
-        <groupId>com.proofpoint.platform</groupId>
-        <artifactId>bootstrap</artifactId>
-        <version>0.51</version>
       </dependency>
     </dependencies>
   </dependencyManagement>
@@ -338,7 +281,7 @@
           <executions>
             <execution>
               <goals>
-		<goal>descriptor</goal>
+                <goal>descriptor</goal>
               </goals>
             </execution>
           </executions>
@@ -352,21 +295,11 @@
             <execution>
               <id>help-mojo</id>
               <goals>
-		<goal>helpmojo</goal>
+                <goal>helpmojo</goal>
               </goals>
             </execution>
           </executions>
         </plugin>
-
-	<plugin>
-          <groupId>com.mycila.maven-license-plugin</groupId>
-          <artifactId>maven-license-plugin</artifactId>
-          <configuration>
-	    <validHeaders>
-              <validHeader>${fb.main.basedir}/src/license/paranamer.txt</validHeader>
-	    </validHeaders>
-	  </configuration>
-	</plugin>
       </plugins>
     </pluginManagement>
   </build>
